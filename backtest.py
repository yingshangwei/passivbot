--- conflicted
+++ resolved
@@ -239,16 +239,14 @@
             config["long"]["enabled"] = "y" in args.long_enabled.lower()
         if args.short_enabled is not None:
             config["short"]["enabled"] = "y" in args.short_enabled.lower()
-<<<<<<< HEAD
-        config["ohlcv"] = args.ohlcv if passivbot_mode != "emas" else True
+        if passivbot_mode == 'emas' or config['exchange'] == 'okx':
+            config['ohlcv'] = True
+        else:
+            config['ohlcv'] = args.ohlcv
         config["disable_plotting"] = args.disable_plotting
-=======
         if "spot" in config["market_type"]:
             live_config = spotify_config(live_config)
-        config["ohlcv"] = args.ohlcv if config["exchange"] != "okx" else True
         config["passivbot_mode"] = determine_passivbot_mode(config)
-
->>>>>>> e191fbfa
         print()
         for k in (
             keys := [
