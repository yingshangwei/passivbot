import os

if "NOJIT" not in os.environ:
    os.environ["NOJIT"] = "true"

import traceback
import argparse
import asyncio
import json
import signal
import pprint
import numpy as np
from time import time
from procedures import (
    load_live_config,
    make_get_filepath,
    load_exchange_key_secret_passphrase,
    numpyize,
    print_async_exception,
)
from pure_funcs import (
    filter_orders,
    create_xk,
    round_dynamic,
    denumpyize,
    spotify_config,
    determine_passivbot_mode,
    config_pretty_str,
)
from njit_funcs import (
    qty_to_cost,
    calc_diff,
    round_,
    calc_close_grid_long,
    calc_close_grid_short,
    calc_upnl,
    calc_entry_grid_long,
    calc_entry_grid_short,
    calc_samples,
    calc_emas_last,
    calc_ema,
)
from njit_funcs_neat_grid import (
    calc_neat_grid_long,
    calc_neat_grid_short,
)
from njit_funcs_recursive_grid import (
    calc_recursive_entries_long,
    calc_recursive_entries_short,
)
from typing import Union, Dict, List

import websockets
import logging

TEST_MODE_SUPPORTED_EXCHANGES = ["bybit"]


class Bot:
    def __init__(self, config: dict):
        self.spot = False
        self.config = config
        self.test_mode = config["test_mode"]
        self.config["do_long"] = config["long"]["enabled"]
        self.config["do_short"] = config["short"]["enabled"]
        self.config["max_leverage"] = 25
        self.xk = {}

        self.ws_user = None
        self.ws_market = None

        self.hedge_mode = self.config["hedge_mode"] = True
        self.set_config(self.config)

        self.ts_locked = {
            k: 0.0
            for k in [
                "cancel_orders",
                "update_open_orders",
                "cancel_and_create",
                "update_position",
                "create_orders",
                "check_fills",
                "update_fills",
                "force_update",
            ]
        }
        self.ts_released = {k: 1.0 for k in self.ts_locked}
        self.error_halt = {
            "update_open_orders": False,
            "update_fills": False,
            "update_position": False,
        }
        self.heartbeat_ts = 0
        self.heartbeat_interval_seconds = 60 * 60
        self.listen_key = None

        self.position = {}
        self.open_orders = []
        self.fills = []
        self.price = 0.0
        self.ob = [0.0, 0.0]
        self.emas_long = np.zeros(3)
        self.emas_short = np.zeros(3)
        self.ema_sec = 0

        self.n_orders_per_execution = 2
        self.delay_between_executions = 3
        self.force_update_interval = 30

        self.c_mult = self.config["c_mult"] = 1.0

        self.log_filepath = make_get_filepath(f"logs/{self.exchange}/{config['config_name']}.log")

        self.api_keys = config["api_keys"] if "api_keys" in config else None
        _, self.key, self.secret, self.passphrase = load_exchange_key_secret_passphrase(
            self.user, self.api_keys
        )

        self.log_level = 0

        self.user_stream_task = None
        self.market_stream_task = None

        self.stop_websocket = False
        self.process_websocket_ticks = True

    def set_config(self, config):
        if "long_mode" not in config:
            config["long_mode"] = None
        if "short_mode" not in config:
            config["short_mode"] = None
        if "assigned_balance" not in config:
            config["assigned_balance"] = None
        if "cross_wallet_pct" not in config:
            config["cross_wallet_pct"] = 1.0
        if "price_distance_threshold" not in config:
            config["price_distance_threshold"] = 0.5
        self.passivbot_mode = config["passivbot_mode"] = determine_passivbot_mode(config)
        if config["cross_wallet_pct"] > 1.0 or config["cross_wallet_pct"] <= 0.0:
            logging.warning(
                f"Invalid cross_wallet_pct given: {config['cross_wallet_pct']}.  "
                + "It must be greater than zero and less than or equal to one.  Defaulting to 1.0."
            )
            config["cross_wallet_pct"] = 1.0
        self.ema_spans_long = [
            config["long"]["ema_span_0"],
            (config["long"]["ema_span_0"] * config["long"]["ema_span_1"]) ** 0.5,
            config["long"]["ema_span_1"],
        ]
        self.ema_spans_short = [
            config["short"]["ema_span_0"],
            (config["short"]["ema_span_0"] * config["short"]["ema_span_1"]) ** 0.5,
            config["short"]["ema_span_1"],
        ]
        self.config = config
        for key in config:
            setattr(self, key, config[key])
            if key in self.xk:
                self.xk[key] = config[key]

    def set_config_value(self, key, value):
        self.config[key] = value
        setattr(self, key, self.config[key])

    async def _init(self):
        self.xk = create_xk(self.config)
        await self.init_fills()

    def dump_log(self, data) -> None:
        if self.config["logging_level"] > 0:
            with open(self.log_filepath, "a") as f:
                f.write(
                    json.dumps({**{"log_timestamp": time(), "symbol": self.symbol}, **data}) + "\n"
                )

    async def init_emas(self) -> None:
        ohlcvs1m = await self.fetch_ohlcvs(interval="1m")
        max_span = max(list(self.ema_spans_long) + list(self.ema_spans_short))
        for mins, interval in zip([5, 15, 30, 60, 60 * 4], ["5m", "15m", "30m", "1h", "4h"]):
            if max_span <= len(ohlcvs1m) * mins:
                break
        ohlcvs = await self.fetch_ohlcvs(interval=interval)
        ohlcvs = {ohlcv["timestamp"]: ohlcv for ohlcv in ohlcvs + ohlcvs1m}
        samples1s = calc_samples(
            numpyize(
                [
                    [o["timestamp"], o["volume"], o["close"]]
                    for o in sorted(ohlcvs.values(), key=lambda x: x["timestamp"])
                ]
            )
        )
        spans1s_long = np.array(self.ema_spans_long) * 60
        spans1s_short = np.array(self.ema_spans_short) * 60
        self.emas_long = calc_emas_last(samples1s[:, 2], spans1s_long)
        self.emas_short = calc_emas_last(samples1s[:, 2], spans1s_short)
        self.alpha_long = 2 / (spans1s_long + 1)
        self.alpha__long = 1 - self.alpha_long
        self.alpha_short = 2 / (spans1s_short + 1)
        self.alpha__short = 1 - self.alpha_short
        self.ema_sec = int(time())
        # return samples1s

    def update_emas(self, price: float, prev_price: float) -> None:
        now_sec = int(time())
        if now_sec <= self.ema_sec:
            return
        while self.ema_sec < int(round(now_sec - 1)):
            self.emas_long = calc_ema(self.alpha_long, self.alpha__long, self.emas_long, prev_price)
            self.emas_short = calc_ema(
                self.alpha_short, self.alpha__short, self.emas_short, prev_price
            )
            self.ema_sec += 1
        self.emas_long = calc_ema(self.alpha_long, self.alpha__long, self.emas_long, price)
        self.emas_short = calc_ema(self.alpha_short, self.alpha__short, self.emas_short, price)
        self.ema_sec = now_sec

    async def update_open_orders(self) -> None:
        if self.ts_locked["update_open_orders"] > self.ts_released["update_open_orders"]:
            return
        try:
            open_orders = await self.fetch_open_orders()
            open_orders = [x for x in open_orders if x["symbol"] == self.symbol]
            if self.open_orders != open_orders:
                self.dump_log({"log_type": "open_orders", "data": open_orders})
            self.open_orders = open_orders
            self.error_halt["update_open_orders"] = False
        except Exception as e:
            self.error_halt["update_open_orders"] = True

            logging.error(f"error with update open orders {e}")
            traceback.print_exc()
        finally:
            self.ts_released["update_open_orders"] = time()

    def adjust_wallet_balance(self, balance: float) -> float:
        return (
            balance if self.assigned_balance is None else self.assigned_balance
        ) * self.cross_wallet_pct

    def add_wallet_exposures_to_pos(self, position_: dict):
        position = position_.copy()
        position["long"]["wallet_exposure"] = (
            (
                qty_to_cost(
                    position["long"]["size"],
                    position["long"]["price"],
                    self.xk["inverse"],
                    self.xk["c_mult"],
                )
                / position["wallet_balance"]
            )
            if position["wallet_balance"]
            else 0.0
        )
        position["short"]["wallet_exposure"] = (
            (
                qty_to_cost(
                    position["short"]["size"],
                    position["short"]["price"],
                    self.xk["inverse"],
                    self.xk["c_mult"],
                )
                / position["wallet_balance"]
            )
            if position["wallet_balance"]
            else 0.0
        )
        return position

    async def update_position(self) -> None:
        if self.ts_locked["update_position"] > self.ts_released["update_position"]:
            return
        self.ts_locked["update_position"] = time()
        try:
            position = await self.fetch_position()
            position["wallet_balance"] = self.adjust_wallet_balance(position["wallet_balance"])
            # isolated equity, not cross equity
            position["equity"] = position["wallet_balance"] + calc_upnl(
                position["long"]["size"],
                position["long"]["price"],
                position["short"]["size"],
                position["short"]["price"],
                self.price,
                self.inverse,
                self.c_mult,
            )
            position = self.add_wallet_exposures_to_pos(position)
            if self.position != position:
                if (
                    self.position
                    and "spot" in self.market_type
                    and (
                        self.position["long"]["size"] != position["long"]["size"]
                        or self.position["short"]["size"] != position["short"]["size"]
                    )
                ):
                    # update fills if position size changed
                    await self.update_fills()
                self.dump_log({"log_type": "position", "data": position})
            self.position = position
            self.error_halt["update_position"] = False
        except Exception as e:
            self.error_halt["update_position"] = True
            logging.error(f"error with update position {e}")
            traceback.print_exc()
        finally:
            self.ts_released["update_position"] = time()

    async def init_fills(self, n_days_limit=60):
        self.fills = await self.fetch_fills()

    async def update_fills(self) -> [dict]:
        """
        fetches recent fills
        returns list of new fills
        """
        if self.ts_locked["update_fills"] > self.ts_released["update_fills"]:
            return
        self.ts_locked["update_fills"] = time()
        try:
            fetched = await self.fetch_fills()
            seen = set()
            updated_fills = []
            for fill in fetched + self.fills:
                if fill["order_id"] not in seen:
                    updated_fills.append(fill)
                    seen.add(fill["order_id"])
            self.fills = sorted(updated_fills, key=lambda x: x["order_id"])[-5000:]
            self.error_halt["update_fills"] = False
        except Exception as e:
            self.error_halt["update_fills"] = True
            logging.error(f"error with update fills {e}")
            traceback.print_exc()
        finally:
            self.ts_released["update_fills"] = time()

    async def create_orders(self, orders_to_create: [dict]) -> [dict]:
        if not orders_to_create:
            return []
        if self.ts_locked["create_orders"] > self.ts_released["create_orders"]:
            return []
        self.ts_locked["create_orders"] = time()
        try:
            creations = []
            for oc in sorted(orders_to_create, key=lambda x: calc_diff(x["price"], self.price)):
                try:
                    creations.append((oc, asyncio.create_task(self.execute_order(oc))))
                except Exception as e:
                    logging.error(f"error creating order a {oc} {e}")
            created_orders = []
            for oc, c in creations:
                try:
                    o = await c
                    created_orders.append(o)
                    if "side" in o:
                        logging.info(
                            f'  created order {o["symbol"]} {o["side"]: <4} '
                            + f'{o["position_side"]: <5} {o["qty"]} {o["price"]}'
                        )
                        if o["order_id"] not in {x["order_id"] for x in self.open_orders}:
                            self.open_orders.append(o)
                    else:
                        logging.error(f"error creating order b {o} {oc}")
                except Exception as e:
                    logging.error(f"error creating order c {oc} {c.exception()} {e}")
            return created_orders
        finally:
            self.ts_released["create_orders"] = time()

    async def cancel_orders(self, orders_to_cancel: [dict]) -> [dict]:
        if not orders_to_cancel:
            return
        if self.ts_locked["cancel_orders"] > self.ts_released["cancel_orders"]:
            return
        self.ts_locked["cancel_orders"] = time()
        try:
            deletions = []
            for oc in orders_to_cancel:
                try:
                    deletions.append((oc, asyncio.create_task(self.execute_cancellation(oc))))
                except Exception as e:
                    logging.error(f"error cancelling order c {oc} {e}")
            cancelled_orders = []
            for oc, c in deletions:
                try:
                    o = await c
                    cancelled_orders.append(o)
                    if "order_id" in o:
                        logging.info(
                            f'cancelled order {o["symbol"]} {o["side"]: <4} '
                            + f'{o["position_side"]: <5} {o["qty"]} {o["price"]}'
                        )
                        self.open_orders = [
                            oo for oo in self.open_orders if oo["order_id"] != o["order_id"]
                        ]
                except Exception as e:
                    logging.error(f"error cancelling order {oc} {e}")
                    print_async_exception(c)
            return cancelled_orders
        finally:
            self.ts_released["cancel_orders"] = time()

    def stop(self, signum=None, frame=None) -> None:
        logging.info("Stopping passivbot, please wait...")
        try:

            self.stop_websocket = True
            self.user_stream_task.cancel()
            self.market_stream_task.cancel()

        except Exception as e:
            logging.error(f"An error occurred during shutdown: {e}")

    def pause(self) -> None:
        self.process_websocket_ticks = False

    def resume(self) -> None:
        self.process_websocket_ticks = True

    def calc_orders(self):
        balance = self.position["wallet_balance"]
        psize_long = self.position["long"]["size"]
        pprice_long = self.position["long"]["price"]
        psize_short = self.position["short"]["size"]
        pprice_short = self.position["short"]["price"]

        if self.hedge_mode:
            do_long = self.do_long or psize_long != 0.0
            do_short = self.do_short or psize_short != 0.0
        else:
            no_pos = psize_long == 0.0 and psize_short == 0.0
            do_long = (no_pos and self.do_long) or psize_long != 0.0
            do_short = (no_pos and self.do_short) or psize_short != 0.0
        self.xk["do_long"] = do_long
        self.xk["do_short"] = do_short

        orders = []

        if self.long_mode == "panic":
            if psize_long != 0.0:
                orders.append(
                    {
                        "side": "sell",
                        "position_side": "long",
                        "qty": abs(psize_long),
                        "price": float(self.ob[1]),
                        "type": "limit",
                        "reduce_only": True,
                        "custom_id": "long_panic_close",
                    }
                )
        else:
            if do_long:
                if self.passivbot_mode == "recursive_grid":
                    entries_long = calc_recursive_entries_long(
                        balance,
                        psize_long,
                        pprice_long,
                        self.ob[0],
                        min(self.emas_long),
                        self.xk["inverse"],
                        self.xk["qty_step"],
                        self.xk["price_step"],
                        self.xk["min_qty"],
                        self.xk["min_cost"],
                        self.xk["c_mult"],
                        self.xk["initial_qty_pct"][0],
                        self.xk["initial_eprice_ema_dist"][0],
                        self.xk["ddown_factor"][0],
                        self.xk["rentry_pprice_dist"][0],
                        self.xk["rentry_pprice_dist_wallet_exposure_weighting"][0],
                        self.xk["wallet_exposure_limit"][0],
                        self.xk["auto_unstuck_ema_dist"][0],
                        self.xk["auto_unstuck_wallet_exposure_threshold"][0],
                    )
                elif self.passivbot_mode == "static_grid":
                    entries_long = calc_entry_grid_long(
                        balance,
                        psize_long,
                        pprice_long,
                        self.ob[0],
                        min(self.emas_long),
                        self.xk["inverse"],
                        self.xk["do_long"],
                        self.xk["qty_step"],
                        self.xk["price_step"],
                        self.xk["min_qty"],
                        self.xk["min_cost"],
                        self.xk["c_mult"],
                        self.xk["grid_span"][0],
                        self.xk["wallet_exposure_limit"][0],
                        self.xk["max_n_entry_orders"][0],
                        self.xk["initial_qty_pct"][0],
                        self.xk["initial_eprice_ema_dist"][0],
                        self.xk["eprice_pprice_diff"][0],
                        self.xk["secondary_allocation"][0],
                        self.xk["secondary_pprice_diff"][0],
                        self.xk["eprice_exp_base"][0],
                        self.xk["auto_unstuck_wallet_exposure_threshold"][0],
                        self.xk["auto_unstuck_ema_dist"][0],
                    )
                elif self.passivbot_mode == "neat_grid":
                    entries_long = calc_neat_grid_long(
                        balance,
                        psize_long,
                        pprice_long,
                        self.ob[0],
                        min(self.emas_long),
                        self.xk["inverse"],
                        self.xk["do_long"],
                        self.xk["qty_step"],
                        self.xk["price_step"],
                        self.xk["min_qty"],
                        self.xk["min_cost"],
                        self.xk["c_mult"],
                        self.xk["grid_span"][0],
                        self.xk["wallet_exposure_limit"][0],
                        self.xk["max_n_entry_orders"][0],
                        self.xk["initial_qty_pct"][0],
                        self.xk["initial_eprice_ema_dist"][0],
                        self.xk["eqty_exp_base"][0],
                        self.xk["eprice_exp_base"][0],
                        self.xk["auto_unstuck_wallet_exposure_threshold"][0],
                        self.xk["auto_unstuck_ema_dist"][0],
                    )
                else:
                    raise Exception(f"unknown passivbot mode {self.passivbot_mode}")
                orders += [
                    {
                        "side": "buy",
                        "position_side": "long",
                        "qty": abs(float(o[0])),
                        "price": float(o[1]),
                        "type": "limit",
                        "reduce_only": False,
                        "custom_id": o[2],
                    }
                    for o in entries_long
                    if o[0] > 0.0
                ]
            if do_long or self.long_mode == "tp_only":
                closes_long = calc_close_grid_long(
                    self.xk["backwards_tp"][0],
                    balance,
                    psize_long,
                    pprice_long,
                    self.ob[1],
                    max(self.emas_long),
                    self.xk["inverse"],
                    self.xk["qty_step"],
                    self.xk["price_step"],
                    self.xk["min_qty"],
                    self.xk["min_cost"],
                    self.xk["c_mult"],
                    self.xk["wallet_exposure_limit"][0],
                    self.xk["min_markup"][0],
                    self.xk["markup_range"][0],
                    self.xk["n_close_orders"][0],
                    self.xk["auto_unstuck_wallet_exposure_threshold"][0],
                    self.xk["auto_unstuck_ema_dist"][0],
                )
                orders += [
                    {
                        "side": "sell",
                        "position_side": "long",
                        "qty": abs(float(o[0])),
                        "price": float(o[1]),
                        "type": "limit",
                        "reduce_only": True,
                        "custom_id": o[2],
                    }
                    for o in closes_long
                    if o[0] < 0.0
                ]
        if self.short_mode == "panic":
            if psize_short != 0.0:
                orders.append(
                    {
                        "side": "buy",
                        "position_side": "short",
                        "qty": abs(psize_short),
                        "price": float(self.ob[0]),
                        "type": "limit",
                        "reduce_only": True,
                        "custom_id": "short_panic_close",
                    }
                )
        else:
            if do_short:
                if self.passivbot_mode == "recursive_grid":
                    entries_short = calc_recursive_entries_short(
                        balance,
                        psize_short,
                        pprice_short,
                        self.ob[1],
                        max(self.emas_short),
                        self.xk["inverse"],
                        self.xk["qty_step"],
                        self.xk["price_step"],
                        self.xk["min_qty"],
                        self.xk["min_cost"],
                        self.xk["c_mult"],
                        self.xk["initial_qty_pct"][1],
                        self.xk["initial_eprice_ema_dist"][1],
                        self.xk["ddown_factor"][1],
                        self.xk["rentry_pprice_dist"][1],
                        self.xk["rentry_pprice_dist_wallet_exposure_weighting"][1],
                        self.xk["wallet_exposure_limit"][1],
                        self.xk["auto_unstuck_ema_dist"][1],
                        self.xk["auto_unstuck_wallet_exposure_threshold"][1],
                    )
                elif self.passivbot_mode == "neat_grid":
                    entries_short = calc_neat_grid_short(
                        balance,
                        psize_short,
                        pprice_short,
                        self.ob[1],
                        max(self.emas_short),
                        self.xk["inverse"],
                        self.xk["do_short"],
                        self.xk["qty_step"],
                        self.xk["price_step"],
                        self.xk["min_qty"],
                        self.xk["min_cost"],
                        self.xk["c_mult"],
                        self.xk["grid_span"][1],
                        self.xk["wallet_exposure_limit"][1],
                        self.xk["max_n_entry_orders"][1],
                        self.xk["initial_qty_pct"][1],
                        self.xk["initial_eprice_ema_dist"][1],
                        self.xk["eqty_exp_base"][1],
                        self.xk["eprice_exp_base"][1],
                        self.xk["auto_unstuck_wallet_exposure_threshold"][1],
                        self.xk["auto_unstuck_ema_dist"][1],
                    )
                elif self.passivbot_mode == "static_grid":
                    entries_short = calc_entry_grid_short(
                        balance,
                        psize_short,
                        pprice_short,
                        self.ob[1],
                        max(self.emas_short),
                        self.xk["inverse"],
                        self.xk["do_short"],
                        self.xk["qty_step"],
                        self.xk["price_step"],
                        self.xk["min_qty"],
                        self.xk["min_cost"],
                        self.xk["c_mult"],
                        self.xk["grid_span"][1],
                        self.xk["wallet_exposure_limit"][1],
                        self.xk["max_n_entry_orders"][1],
                        self.xk["initial_qty_pct"][1],
                        self.xk["initial_eprice_ema_dist"][1],
                        self.xk["eprice_pprice_diff"][1],
                        self.xk["secondary_allocation"][1],
                        self.xk["secondary_pprice_diff"][1],
                        self.xk["eprice_exp_base"][1],
                        self.xk["auto_unstuck_wallet_exposure_threshold"][1],
                        self.xk["auto_unstuck_ema_dist"][1],
                    )
                else:
                    raise Exception(f"unknown passivbot mode {self.passivbot_mode}")
                orders += [
                    {
                        "side": "sell",
                        "position_side": "short",
                        "qty": abs(float(o[0])),
                        "price": float(o[1]),
                        "type": "limit",
                        "reduce_only": False,
                        "custom_id": o[2],
                    }
                    for o in entries_short
                    if o[0] < 0.0
                ]
            if do_short or self.short_mode == "tp_only":
                closes_short = calc_close_grid_short(
                    self.xk["backwards_tp"][1],
                    balance,
                    psize_short,
                    pprice_short,
                    self.ob[0],
                    min(self.emas_short),
                    self.xk["inverse"],
                    self.xk["qty_step"],
                    self.xk["price_step"],
                    self.xk["min_qty"],
                    self.xk["min_cost"],
                    self.xk["c_mult"],
                    self.xk["wallet_exposure_limit"][1],
                    self.xk["min_markup"][1],
                    self.xk["markup_range"][1],
                    self.xk["n_close_orders"][1],
                    self.xk["auto_unstuck_wallet_exposure_threshold"][1],
                    self.xk["auto_unstuck_ema_dist"][1],
                )
                orders += [
                    {
                        "side": "buy",
                        "position_side": "short",
                        "qty": abs(float(o[0])),
                        "price": float(o[1]),
                        "type": "limit",
                        "reduce_only": True,
                        "custom_id": o[2],
                    }
                    for o in closes_short
                    if o[0] > 0.0
                ]
        return sorted(orders, key=lambda x: calc_diff(x["price"], self.price))

    async def cancel_and_create(self):
        if self.ts_locked["cancel_and_create"] > self.ts_released["cancel_and_create"]:
            return
        if any(self.error_halt.values()):
            logging.warning(
                f"warning:  error in rest api fetch {self.error_halt}, "
                + "halting order creations/cancellations"
            )
            return
        self.ts_locked["cancel_and_create"] = time()
        try:
            ideal_orders = []
            for o in self.calc_orders():
                if any(x in o["custom_id"] for x in ["ientry", "unstuck"]):
                    if calc_diff(o["price"], self.price) < 0.01:
                        # EMA based orders must be closer than 1% of current price
                        ideal_orders.append(o)
                else:
                    if calc_diff(o["price"], self.price) < self.price_distance_threshold:
                        # all orders must be closer than x% of current price
                        ideal_orders.append(o)
            to_cancel_, to_create_ = filter_orders(
                self.open_orders,
                ideal_orders,
                keys=["side", "position_side", "qty", "price"],
            )
            to_cancel, to_create = [], []
            for elm in to_cancel_:
                if elm["position_side"] == "long":
                    if self.long_mode == "tp_only":
                        if elm["side"] == "sell":
                            to_cancel.append(elm)
                    elif self.long_mode != "manual":
                        to_cancel.append(elm)
                if elm["position_side"] == "short":
                    if self.short_mode == "tp_only":
                        if elm["side"] == "buy":
                            to_cancel.append(elm)
                    elif self.short_mode != "manual":
                        to_cancel.append(elm)
                else:
                    to_cancel.append(elm)
            for elm in to_create_:
                if elm["position_side"] == "long":
                    if self.long_mode == "tp_only":
                        if elm["side"] == "sell":
                            to_create.append(elm)
                    elif self.long_mode != "manual":
                        to_create.append(elm)
                if elm["position_side"] == "short":
                    if self.short_mode == "tp_only":
                        if elm["side"] == "buy":
                            to_create.append(elm)
                    elif self.short_mode != "manual":
                        to_create.append(elm)

            to_cancel = sorted(to_cancel, key=lambda x: calc_diff(x["price"], self.price))
            to_create = sorted(to_create, key=lambda x: calc_diff(x["price"], self.price))

            """
            logging.info(f"to_cancel {to_cancel}")
            logging.info(f"to create {to_create}")
            return
            """

            results = []
            if to_cancel:
                # to avoid building backlog, cancel n+1 orders, create n orders
                results.append(
                    asyncio.create_task(
                        self.cancel_orders(to_cancel[: self.n_orders_per_execution + 1])
                    )
                )
                await asyncio.sleep(
                    0.01
                )  # sleep 10 ms between sending cancellations and sending creations
            if to_create:
                results.append(await self.create_orders(to_create[: self.n_orders_per_execution]))
            await asyncio.sleep(self.delay_between_executions)  # sleep before releasing lock
            return results
        finally:
            self.ts_released["cancel_and_create"] = time()

    async def on_market_stream_event(self, ticks: [dict]):
        if ticks:
            for tick in ticks:
                if tick["is_buyer_maker"]:
                    self.ob[0] = tick["price"]
                else:
                    self.ob[1] = tick["price"]
            self.update_emas(ticks[-1]["price"], self.price)
            self.price = ticks[-1]["price"]

        now = time()
        if now - self.ts_released["force_update"] > self.force_update_interval:
            self.ts_released["force_update"] = now
            # force update pos and open orders thru rest API every 30 sec
            await asyncio.gather(self.update_position(), self.update_open_orders())
        if now - self.heartbeat_ts > self.heartbeat_interval_seconds:
            # print heartbeat once an hour
            logging.info(f"heartbeat {self.symbol}")
            self.log_position_long()
            self.log_position_short()
            liq_price = self.position["long"]["liquidation_price"]
            if calc_diff(self.position["short"]["liquidation_price"], self.price) < calc_diff(
                liq_price, self.price
            ):
                liq_price = self.position["short"]["liquidation_price"]
            logging.info(
                f'balance: {round_dynamic(self.position["wallet_balance"], 6)}'
                + f' equity: {round_dynamic(self.position["equity"], 6)} last price: {self.price}'
                + f" liq: {round_(liq_price, self.price_step)}"
            )
            self.heartbeat_ts = time()
        await self.cancel_and_create()

    def log_position_long(self):
        closes_long = sorted(
            [o for o in self.open_orders if o["side"] == "sell" and o["position_side"] == "long"],
            key=lambda x: x["price"],
        )
        entries_long = sorted(
            [o for o in self.open_orders if o["side"] == "buy" and o["position_side"] == "long"],
            key=lambda x: x["price"],
        )
        leqty, leprice = (
            (entries_long[-1]["qty"], entries_long[-1]["price"]) if entries_long else (0.0, 0.0)
        )
        lcqty, lcprice = (
            (closes_long[0]["qty"], closes_long[0]["price"]) if closes_long else (0.0, 0.0)
        )
        logging.info(
            f'long: {self.position["long"]["size"]} @'
            + f' {round_dynamic(self.position["long"]["price"], 5)}'
            + f' lWE: {self.position["long"]["wallet_exposure"]:.4f}'
            + f' pprc diff {self.position["long"]["price"] / self.price - 1:.3f}'
            + f" EMAs: {[round_dynamic(e, 5) for e in self.emas_long]}"
            + f" e {leqty} @ {leprice} | c {lcqty} @ {lcprice}"
        )

    def log_position_short(self):
        closes_short = sorted(
            [o for o in self.open_orders if o["side"] == "buy" and o["position_side"] == "short"],
            key=lambda x: x["price"],
        )
        entries_short = sorted(
            [o for o in self.open_orders if o["side"] == "sell" and o["position_side"] == "short"],
            key=lambda x: x["price"],
        )
        leqty, leprice = (
            (entries_short[0]["qty"], entries_short[0]["price"]) if entries_short else (0.0, 0.0)
        )
        lcqty, lcprice = (
            (closes_short[-1]["qty"], closes_short[-1]["price"]) if closes_short else (0.0, 0.0)
        )
        pprice_diff = (
            (self.price / self.position["short"]["price"] - 1)
            if self.position["short"]["price"] != 0.0
            else 1.0
        )
        logging.info(
            f'short: {self.position["short"]["size"]} @'
            + f' {round_dynamic(self.position["short"]["price"], 5)}'
            + f' sWE: {self.position["short"]["wallet_exposure"]:.4f}'
            + f" pprc diff {pprice_diff:.3f}"
            + f" EMAs: {[round_dynamic(e, 5) for e in self.emas_short]}"
            + f" e {leqty} @ {leprice} | c {lcqty} @ {lcprice}"
        )

    async def on_user_stream_events(self, events: Union[List[Dict], List]) -> None:
        if type(events) == list:
            for event in events:
                await self.on_user_stream_event(event)
        else:
            await self.on_user_stream_event(events)

    async def on_user_stream_event(self, event: dict) -> None:
        try:
            if "logged_in" in event:
                # bitget needs to login before sending subscribe requests
                await self.subscribe_to_user_stream(self.ws_user)
            pos_change = False
            if "wallet_balance" in event:
                new_wallet_balance = self.adjust_wallet_balance(event["wallet_balance"])
                if new_wallet_balance != self.position["wallet_balance"]:
                    liq_price = self.position["long"]["liquidation_price"]
                    if calc_diff(self.position["short"]["liquidation_price"], self.price) < calc_diff(
                        liq_price, self.price
                    ):
                        liq_price = self.position["short"]["liquidation_price"]
                    logging.info(
                        f"balance: {round_dynamic(new_wallet_balance, 6)}"
                        + f' equity: {round_dynamic(self.position["equity"], 6)} last price: {self.price}'
                        + f" liq: {round_(liq_price, self.price_step)}"
                    )
                self.position["wallet_balance"] = new_wallet_balance
                pos_change = True
            if "psize_long" in event:
                do_log = False
                if event["psize_long"] != self.position["long"]["size"]:
                    do_log = True
                self.position["long"]["size"] = event["psize_long"]
                self.position["long"]["price"] = event["pprice_long"]
                self.position = self.add_wallet_exposures_to_pos(self.position)
                pos_change = True
                if do_log:
                    self.log_position_long()
            if "psize_short" in event:
                do_log = False
                if event["psize_short"] != self.position["short"]["size"]:
                    do_log = True
                self.position["short"]["size"] = event["psize_short"]
                self.position["short"]["price"] = event["pprice_short"]
                self.position = self.add_wallet_exposures_to_pos(self.position)
                pos_change = True
                if do_log:
                    self.log_position_short()
            if "new_open_order" in event:
                if event["new_open_order"]["order_id"] not in {
                    x["order_id"] for x in self.open_orders
                }:
                    self.open_orders.append(event["new_open_order"])
            if "deleted_order_id" in event:
                self.open_orders = [
                    oo for oo in self.open_orders if oo["order_id"] != event["deleted_order_id"]
                ]
            if "partially_filled" in event:
                logging.info(f"partial fill {list(event.values())}")
                await self.update_open_orders()
            if pos_change:
                self.position["equity"] = self.position["wallet_balance"] + calc_upnl(
                    self.position["long"]["size"],
                    self.position["long"]["price"],
                    self.position["short"]["size"],
                    self.position["short"]["price"],
                    self.price,
                    self.inverse,
                    self.c_mult,
                )
                await asyncio.sleep(
                    0.01
                )  # sleep 10 ms to catch both pos update and open orders update
                await self.cancel_and_create()
        except Exception as e:
            logging.error(f"error handling user stream event, {e}")
            traceback.print_exc()

    def flush_stuck_locks(self, timeout: float = 5.0) -> None:
        timeout = max(timeout, self.delay_between_executions + 1)
        now = time()
        for key in self.ts_locked:
            if self.ts_locked[key] > self.ts_released[key]:
                if now - self.ts_locked[key] > timeout:
                    logging.warning(f"flushing stuck lock {key}")
                    self.ts_released[key] = now

    async def start_websocket(self) -> None:
        self.stop_websocket = False
        self.process_websocket_ticks = True
        await asyncio.gather(self.update_position(), self.update_open_orders())
        await self.init_exchange_config()
        await self.init_order_book()
        await self.init_emas()
        logging.info("starting websockets...")
        self.user_stream_task = asyncio.create_task(self.start_websocket_user_stream())
        self.market_stream_task = asyncio.create_task(self.start_websocket_market_stream())
        await asyncio.gather(self.user_stream_task, self.market_stream_task)

    async def beat_heart_user_stream(self) -> None:
        pass

    async def beat_heart_market_stream(self) -> None:
        pass

    async def init_user_stream(self) -> None:
        pass

    async def start_websocket_user_stream(self) -> None:
        await self.init_user_stream()
        asyncio.create_task(self.beat_heart_user_stream())
        logging.info(f"url {self.endpoints['websocket_user']}")
        async with websockets.connect(self.endpoints["websocket_user"]) as ws:
            self.ws_user = ws
            await self.subscribe_to_user_stream(ws)
            async for msg in ws:
                # print('debug user stream', msg)
                if msg is None or msg == "pong":
                    continue
                try:
                    if self.stop_websocket:
                        break
                    asyncio.create_task(
                        self.on_user_stream_events(
                            self.standardize_user_stream_event(json.loads(msg))
                        )
                    )
                except Exception as e:
                    logging.error(f"error in websocket user stream {e}")
                    traceback.print_exc()

    async def start_websocket_market_stream(self) -> None:
        k = 1
        asyncio.create_task(self.beat_heart_market_stream())
        async with websockets.connect(self.endpoints["websocket_market"]) as ws:
            self.ws_market = ws
            await self.subscribe_to_market_stream(ws)
            async for msg in ws:
                # print('debug market stream', msg)
                if msg is None or msg == "pong":
                    continue
                try:
                    if self.stop_websocket:
                        break
                    ticks = self.standardize_market_stream_event(json.loads(msg))
                    if self.process_websocket_ticks:
                        asyncio.create_task(self.on_market_stream_event(ticks))
                    if k % 10 == 0:
                        self.flush_stuck_locks()
                        k = 1
                    k += 1

                except Exception as e:
                    if "success" not in msg:
                        logging.error(f"error in websocket {e} {msg}")

    async def subscribe_to_market_stream(self, ws):
        pass

    async def subscribe_to_user_stream(self, ws):
        pass


async def start_bot(bot):
    while not bot.stop_websocket:
        try:
            await bot.start_websocket()
        except Exception as e:
            logging.warning(
                "Websocket connection has been lost, attempting to reinitialize the bot... {e}",
            )
            traceback.print_exc()
            await asyncio.sleep(10)


async def main() -> None:
    logging.basicConfig(
        format="%(asctime)s %(levelname)-8s %(message)s",
        level=logging.INFO,
        datefmt="%Y-%m-%dT%H:%M:%S",
    )
    parser = argparse.ArgumentParser(prog="passivbot", description="run passivbot")
    parser.add_argument("user", type=str, help="user/account_name defined in api-keys.json")
    parser.add_argument("symbol", type=str, help="symbol to trade")
    parser.add_argument("live_config_path", type=str, help="live config to use")
    parser.add_argument(
        "-m",
        "--market_type",
        type=str,
        required=False,
        dest="market_type",
        default=None,
        help="specify whether spot or futures (default), overriding value from backtest config",
    )
    parser.add_argument(
        "-gs",
        "--graceful_stop",
        action="store_true",
        help="if passed, set graceful stop to both long and short",
    )
    parser.add_argument(
        "-sm",
        "--short_mode",
        "--short-mode",
        type=str,
        required=False,
        dest="short_mode",
        default=None,
        help="specify one of following short modes: [n (normal), m (manual), gs (graceful_stop), p (panic), t (tp_only)]",
    )
    parser.add_argument(
        "-lm",
        "--long_mode",
        "--long-mode",
        type=str,
        required=False,
        dest="long_mode",
        default=None,
        help="specify one of following long modes: [n (normal), m (manual), gs (graceful_stop), p (panic), t (tp_only)]",
    )
    parser.add_argument(
        "-ab",
        "--assigned_balance",
        type=float,
        required=False,
        dest="assigned_balance",
        default=None,
        help="add assigned_balance to live config",
    )
    parser.add_argument(
        "-pt",
        "--price-distance-threshold",
        "--price_distance_threshold",
        type=float,
        required=False,
        dest="price_distance_threshold",
        default=0.5,
        help="only create limit orders closer to price than threshold; default=0.5",
    )
    parser.add_argument(
        "-ak",
        "--api-keys",
        "--api_keys",
        type=str,
        required=False,
        dest="api_keys",
        default="api-keys.json",
        help="File containing users/accounts and api-keys for each exchange",
    )
    parser.add_argument(
<<<<<<< HEAD
        "-lev",
        "--leverage",
        type=int,
        required=False,
        dest="leverage",
        default=7,
        help="Leverage set on exchange, if applicable.  Default is 7.",
=======
        "-tm",
        "--test_mode",
        action="store_true",
        help=f"if true, run on the test net instead of normal exchange. Supported exchanges: {TEST_MODE_SUPPORTED_EXCHANGES}",
>>>>>>> 72105e43
    )

    float_kwargs = [
        ("-lmm", "--long_min_markup", "--long-min-markup", "long_min_markup"),
        ("-smm", "--short_min_markup", "--short-min-markup", "short_min_markup"),
        ("-lmr", "--long_markup_range", "--long-markup-range", "long_markup_range"),
        ("-smr", "--short_markup_range", "--short-markup-range", "short_markup_range"),
        (
            "-lw",
            "--long_wallet_exposure_limit",
            "--long-wallet-exposure-limit",
            "long_wallet_exposure_limit",
        ),
        (
            "-sw",
            "--short_wallet_exposure_limit",
            "--short-wallet-exposure-limit",
            "short_wallet_exposure_limit",
        ),
    ]
    for k0, k1, k2, dest in float_kwargs:
        parser.add_argument(
            k0,
            k1,
            k2,
            type=float,
            required=False,
            dest=dest,
            default=None,
            help=f"specify {dest}, overriding value from live config",
        )

    args = parser.parse_args()
    try:
        exchange = load_exchange_key_secret_passphrase(args.user, args.api_keys)[0]
    except Exception as e:
        logging.error(f"{e} failed to load api-keys.json file")
        return
    try:
        config = load_live_config(args.live_config_path)
    except Exception as e:
        logging.error(f"{e} failed to load config {args.live_config_path}")
        return
    config["exchange"] = exchange
<<<<<<< HEAD
    for k in ["user", "api_keys", "symbol", "leverage", "price_distance_threshold"]:
        config[k] = getattr(args, k)
=======
    config["test_mode"] = args.test_mode
    if config["test_mode"] and config["exchange"] not in TEST_MODE_SUPPORTED_EXCHANGES:
        raise IOError(f"Exchange {config['exchange']} is not supported in test mode.")
    config["symbol"] = args.symbol
>>>>>>> 72105e43
    config["market_type"] = args.market_type if args.market_type is not None else "futures"
    config["passivbot_mode"] = determine_passivbot_mode(config)
    if args.assigned_balance is not None:
        logging.info(f"assigned balance set to {args.assigned_balance}")
        config["assigned_balance"] = args.assigned_balance

    if args.long_mode is None:
        if config["long"]["enabled"]:
            logging.info("long normal mode")
        else:
            config["long_mode"] = "manual"
            logging.info("long manual mode enabled; will neither cancel nor create long orders")
    else:
        if args.long_mode in ["gs", "graceful_stop", "graceful-stop"]:
            logging.info(
                "long graceful stop enabled; will not make new entries once existing positions are closed"
            )
            config["long"]["enabled"] = config["do_long"] = False
        elif args.long_mode in ["m", "manual"]:
            logging.info("long manual mode enabled; will neither cancel nor create long orders")
            config["long_mode"] = "manual"
        elif args.long_mode in ["n", "normal"]:
            logging.info("long normal mode")
            config["long"]["enabled"] = config["do_long"] = True
        elif args.long_mode in ["p", "panic"]:
            logging.info("long panic mode enabled")
            config["long_mode"] = "panic"
            config["long"]["enabled"] = config["do_long"] = False
        elif args.long_mode.lower() in ["t", "tp_only", "tp-only"]:
            logging.info("long tp only mode enabled")
            config["long_mode"] = "tp_only"

    if args.short_mode is None:
        if config["short"]["enabled"]:
            logging.info("short normal mode")
        else:
            config["short_mode"] = "manual"
            logging.info("short manual mode enabled; will neither cancel nor create short orders")
    else:
        if args.short_mode in ["gs", "graceful_stop", "graceful-stop"]:
            logging.info(
                "short graceful stop enabled; "
                + "will not make new entries once existing positions are closed"
            )
            config["short"]["enabled"] = config["do_short"] = False
        elif args.short_mode in ["m", "manual"]:
            logging.info("short manual mode enabled; will neither cancel nor create short orders")
            config["short_mode"] = "manual"
        elif args.short_mode in ["n", "normal"]:
            logging.info("short normal mode")
            config["short"]["enabled"] = config["do_short"] = True
        elif args.short_mode in ["p", "panic"]:
            logging.info("short panic mode enabled")
            config["short_mode"] = "panic"
            config["short"]["enabled"] = config["do_short"] = False
        elif args.short_mode.lower() in ["t", "tp_only", "tp-only"]:
            logging.info("short tp only mode enabled")
            config["short_mode"] = "tp_only"
    if args.graceful_stop:
        logging.info(
            "\n\ngraceful stop enabled for both long and short; will not make new entries once existing positions are closed\n"
        )
        config["long"]["enabled"] = config["do_long"] = False
        config["short"]["enabled"] = config["do_short"] = False
        config["long_mode"] = None
        config["short_mode"] = None
    for _, _, _, dest in float_kwargs:
        if getattr(args, dest) is not None:
            side, key = dest[: dest.find("_")], dest[dest.find("_") + 1 :]
            logging.info(
                f"overriding {dest} {config[side][key]} " + f"with new value: {getattr(args, dest)}"
            )
            config[side][key] = getattr(args, dest)

    if "spot" in config["market_type"]:
        config = spotify_config(config)

    if config["exchange"] == "binance":
        if "spot" in config["market_type"]:
            from procedures import create_binance_bot_spot

            bot = await create_binance_bot_spot(config)
        else:
            from procedures import create_binance_bot

            bot = await create_binance_bot(config)
    elif config["exchange"] == "binance_us":
        from procedures import create_binance_bot_spot

        bot = await create_binance_bot_spot(config)
    elif config["exchange"] == "bybit":
        from procedures import create_bybit_bot

        bot = await create_bybit_bot(config)
    elif config["exchange"] == "bitget":
        from procedures import create_bitget_bot

        bot = await create_bitget_bot(config)

    else:
        raise Exception("unknown exchange", config["exchange"])

    logging.info(f"using config \n{config_pretty_str(denumpyize(config))}")
    signal.signal(signal.SIGINT, bot.stop)
    signal.signal(signal.SIGTERM, bot.stop)
    await start_bot(bot)
    await bot.session.close()


if __name__ == "__main__":
    try:
        asyncio.run(main())
    except Exception as e:
        logging.error(f"There was an error starting the bot: {e}")
        traceback.print_exc()
    finally:
        logging.error("Passivbot was stopped succesfully")
        os._exit(0)<|MERGE_RESOLUTION|>--- conflicted
+++ resolved
@@ -1130,7 +1130,6 @@
         help="File containing users/accounts and api-keys for each exchange",
     )
     parser.add_argument(
-<<<<<<< HEAD
         "-lev",
         "--leverage",
         type=int,
@@ -1138,12 +1137,12 @@
         dest="leverage",
         default=7,
         help="Leverage set on exchange, if applicable.  Default is 7.",
-=======
+    )
+    parser.add_argument(
         "-tm",
         "--test_mode",
         action="store_true",
         help=f"if true, run on the test net instead of normal exchange. Supported exchanges: {TEST_MODE_SUPPORTED_EXCHANGES}",
->>>>>>> 72105e43
     )
 
     float_kwargs = [
@@ -1188,15 +1187,11 @@
         logging.error(f"{e} failed to load config {args.live_config_path}")
         return
     config["exchange"] = exchange
-<<<<<<< HEAD
     for k in ["user", "api_keys", "symbol", "leverage", "price_distance_threshold"]:
         config[k] = getattr(args, k)
-=======
     config["test_mode"] = args.test_mode
     if config["test_mode"] and config["exchange"] not in TEST_MODE_SUPPORTED_EXCHANGES:
         raise IOError(f"Exchange {config['exchange']} is not supported in test mode.")
-    config["symbol"] = args.symbol
->>>>>>> 72105e43
     config["market_type"] = args.market_type if args.market_type is not None else "futures"
     config["passivbot_mode"] = determine_passivbot_mode(config)
     if args.assigned_balance is not None:
