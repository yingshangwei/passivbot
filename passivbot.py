--- conflicted
+++ resolved
@@ -519,11 +519,7 @@
                 if 'code' in transfer_result:
                     self.telegram.send_msg(f'Error transferring to Spot wallet: {transfer_result["msg"]}')
                 else:
-<<<<<<< HEAD
-                    self.telegram.send_msg(f'Transferred {amount} to Spot wallet')
-=======
                     self.telegram.send_msg(f'Transferred {round_(amount, 0.001)} USDT to Spot wallet')
->>>>>>> 5f4ee27c
 
         # entry orders
         new_long_entries = [item for item in fills if item not in self.fills and
